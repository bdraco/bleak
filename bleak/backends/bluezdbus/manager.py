--- conflicted
+++ resolved
@@ -288,12 +288,9 @@
             if self._bus and self._bus.connected:
                 return
 
-<<<<<<< HEAD
-=======
             # We need to create a new MessageBus each time as
             # dbus-next will destory the underlying file descriptors
             # when the previous one is closed in its finalizer.
->>>>>>> c581d5e7
             bus = MessageBus(bus_type=BusType.SYSTEM)
             await bus.connect()
 

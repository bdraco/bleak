--- conflicted
+++ resolved
@@ -172,7 +172,11 @@
                 self._disconnect_monitor_event = asyncio.Event()
                 asyncio.ensure_future(self._disconnect_monitor())
 
-                await self.get_services()
+                #
+                # We will try to use the cache if it exists and `dangerous_use_bleak_cache`
+                # is True.
+                #
+                await self.get_services(dangerous_use_bleak_cache=dangerous_use_bleak_cache)
 
                 return True
             except BaseException:
@@ -207,22 +211,6 @@
                         )
 
                 raise
-<<<<<<< HEAD
-
-            # Create a task that runs until the device is disconnected.
-            self._disconnect_monitor_event = asyncio.Event()
-            asyncio.ensure_future(self._disconnect_monitor())
-
-            # Get all services. This means making the actual connection.
-            #
-            # We will try to use the cache if it exists and `dangerous_use_bleak_cache`
-            # is True.
-            #
-            await self.get_services(dangerous_use_bleak_cache=dangerous_use_bleak_cache)
-
-            return True
-=======
->>>>>>> 77d74ed4
         except BaseException:
             self._cleanup_all()
             raise

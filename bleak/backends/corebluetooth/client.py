--- conflicted
+++ resolved
@@ -108,13 +108,7 @@
         """
         manager = self._device_info.manager().delegate()
         self._disconnected_callback = callback
-<<<<<<< HEAD
         manager.disconnected_callback = self._disconnect_callback_client
-=======
-        cbapp.central_manager_delegate.disconnected_callback = (
-            self._disconnect_callback_client
-        )
->>>>>>> fe264250
 
     def _disconnect_callback_client(self):
         """
@@ -176,14 +170,10 @@
         return self.services
 
     async def read_gatt_char(
-<<<<<<< HEAD
         self,
         char_specifier: Union[BleakGATTCharacteristic, int, str, uuid.UUID],
         use_cached=False,
         **kwargs
-=======
-        self, _uuid: Union[str, uuid.UUID], use_cached=False, **kwargs
->>>>>>> fe264250
     ) -> bytearray:
         """Perform read operation on the specified GATT characteristic.
 
